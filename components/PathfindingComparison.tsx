--- conflicted
+++ resolved
@@ -3,12 +3,7 @@
 import { StyleSheet, View, Alert, Button } from 'react-native';
 import MapView from './MapView';
 import ControlPanel from './ControlPanel';
-<<<<<<< HEAD
-
-import { haversineDistance,dStarLitePathfinding,findNearestNode, dijkstraPathfinding, getPerformanceMetrics, algorithms, Algorithm, isGraphConnected } from '../utils/algorithms';
-=======
-import { dijkstraPathfinding, gbfsPathfinding, bellmanFordPathfinding, algorithm } from '../utils/algorithms';
->>>>>>> 9195342c
+import { haversineDistance, dStarLitePathfinding, findNearestNode, dijkstraPathfinding, getPerformanceMetrics, algorithms, Algorithm, isGraphConnected, gbfsPathfinding, bellmanFordPathfinding } from '../utils/algorithms';
 
 interface Node {
   osmid: string;
@@ -61,15 +56,11 @@
   const [selectionMode, setSelectionMode] = useState<'start' | 'end' | 'none'>('none');
   const [errorMsg, setErrorMsg] = useState<string | null>(null);
   const [isComputing, setIsComputing] = useState(false);
-<<<<<<< HEAD
-  const [comparisonResults, setComparisonResults] = useState<Record<string, { time: string; distance: string; nodes: number }> | null>(null);
+  const [comparisonResults, setComparisonResults] = useState<Record<string, ComparisonResult> | null>(null);
   const [blockedEdges, setBlockedEdges] = useState<{source: string, target: string}[]>([]);
   const [blockedNodes, setBlockedNodes] = useState<string[]>([]);
   const [isBlockingNode, setIsBlockingNode] = useState(false);
-=======
-  const [comparisonResults, setComparisonResults] = useState<Record<string, ComparisonResult> | null>(null);
   const [showVisitedNodes, setShowVisitedNodes] = useState(false);
->>>>>>> 9195342c
 
   const lastPathfindingInputs = useRef<string | null>(null);
 
@@ -135,11 +126,8 @@
     setComparisonResults(null);
     setSelectionMode('none');
     setErrorMsg(null);
-<<<<<<< HEAD
     setBlockedEdges([]);
-=======
     setShowVisitedNodes(false);
->>>>>>> 9195342c
     lastPathfindingInputs.current = null;
   }, []);
 
@@ -208,49 +196,14 @@
       setErrorMsg('Please select an algorithm.');
       return;
     }
-
-    // Validate graph connectivity
-    if (!isGraphConnected(graph)) {
-      setErrorMsg('Graph contains disconnected components');
+    if (!graph || !graph.nodes || !graph.edges || graph.nodes.size === 0 || graph.edges.size === 0) {
+      setErrorMsg('Graph data not loaded.');
       return;
     }
 
-    // Check if start/end nodes exist in the graph
-    const startNode = findNearestNode(graph.nodes, startPoint);
-    const endNode = findNearestNode(graph.nodes, endPoint);
-    console.log("Start/End nodes exist:", !!startNode, !!endNode);
-
-    if (!startNode || !endNode) {
-      setErrorMsg('Start or end point is not connected to the graph.');
-      return;
-    }
-
-    // Verify start and end nodes have edges
-    const startEdges = graph.edges.get(startNode.osmid)?.filter(e => !e.blocked).length || 0;
-    const endEdges = graph.edges.get(endNode.osmid)?.filter(e => !e.blocked).length || 0;
-
-    if (startEdges === 0 || endEdges === 0) {
-      setErrorMsg(`Start or end node is isolated (start edges: ${startEdges}, end edges: ${endEdges})`);
-      return;
-    }
-
-    // Existing cache key logic...
-    const cacheKey = {
-      graphVersion,
-      algorithm: selectedAlgorithm.id,
-      start: `${startPoint.lat.toFixed(7)},${startPoint.lng.toFixed(7)}`,
-      end: `${endPoint.lat.toFixed(7)},${endPoint.lng.toFixed(7)}`,
-      blockedEdges: blockedEdges
-        .map(e => `${e.source}-${e.target}`)
-        .sort()
-        .join('|'),
-    };
-
-    const inputKey = JSON.stringify(cacheKey);
-    console.log('Cache Key:', cacheKey);
-
+    const inputKey = `${startPoint.lat},${startPoint.lng}-${endPoint.lat},${endPoint.lng}-${selectedAlgorithm.id}`;
     if (lastPathfindingInputs.current === inputKey) {
-      console.log(`Skipping redundant pathfinding (graph v${graphVersion})`);
+      console.log('Skipping redundant pathfinding call for:', inputKey);
       return;
     }
     lastPathfindingInputs.current = inputKey;
@@ -260,55 +213,12 @@
     setShowVisitedNodes(false);
 
     try {
-<<<<<<< HEAD
-      let result;
-      if (selectedAlgorithm.id === 'd-star-lite') {
-        result = await dStarLitePathfinding(
-          graph, 
-          startPoint, 
-          endPoint, 
-          blockedEdges,
-          new Set(blockedNodes) // Pass blocked nodes
-        );
-      } else {
-        result = await dijkstraPathfinding(
-          { ...graph, blockedNodes: new Set(blockedNodes) }, // Pass blocked nodes
-          startPoint,
-          endPoint,
-          selectedAlgorithm.id
-        );
-      }
-
-      setPathResult({
-        coordinates: result.path,
-        algorithm: selectedAlgorithm.id,
-        time: `${(result.time / 1000).toFixed(2)}s`,
-        distance: `${result.distance.toFixed(1)}km`,
-        nodes: result.nodesVisited || result.path.length,
-        visitedNodes: result.visitedNodes || [],
-      });
-
-      setComparisonResults({
-        dijkstra: {
-          time: selectedAlgorithm.id === 'dijkstra'
-            ? `${(result.time / 1000).toFixed(2)}s`
-            : getPerformanceMetrics('dijkstra', result.distance).time,
-          distance: `${result.distance.toFixed(1)}km`,
-          nodes: selectedAlgorithm.id === 'dijkstra'
-            ? result.nodesVisited || result.path.length
-            : getPerformanceMetrics('dijkstra', result.distance).nodes,
-        },
-        'a-star': getPerformanceMetrics('a-star', result.distance),
-        'd-star-lite': getPerformanceMetrics('d-star-lite', result.distance),
-      });
-
-=======
-      // Compute pathfinding for all algorithms
       const algorithmsToRun = [
         { id: 'dijkstra', func: () => dijkstraPathfinding(graph, startPoint, endPoint, 'dijkstra') },
-                                      { id: 'a-star', func: () => dijkstraPathfinding(graph, startPoint, endPoint, 'a-star') },
-                                      { id: 'gbfs', func: () => gbfsPathfinding(graph, startPoint, endPoint) },
-                                      { id: 'bellman-ford', func: () => bellmanFordPathfinding(graph, startPoint, endPoint) },
+        { id: 'a-star', func: () => dijkstraPathfinding(graph, startPoint, endPoint, 'a-star') },
+        { id: 'gbfs', func: () => gbfsPathfinding(graph, startPoint, endPoint) },
+        { id: 'bellman-ford', func: () => bellmanFordPathfinding(graph, startPoint, endPoint) },
+        { id: 'd-star-lite', func: () => dStarLitePathfinding(graph, startPoint, endPoint, blockedEdges) }
       ];
 
       const results: Record<string, { result: any; travelTime: string }> = {};
@@ -317,15 +227,14 @@
         const result = await algo.func();
         const totalDistance = result.distance * 1000; // Convert km to meters
         const speed = 4.17; // meters per second (15 km/h)
-  const travelTime = totalDistance / speed; // Estimated travel time in seconds
-
-  results[algo.id] = {
-    result,
-    travelTime: `${travelTime.toFixed(2)}s`,
-  };
+        const travelTime = totalDistance / speed; // Estimated travel time in seconds
+
+        results[algo.id] = {
+          result,
+          travelTime: `${travelTime.toFixed(2)}s`,
+        };
       }
 
-      // Set pathResult for the selected algorithm
       const selectedResult = results[selectedAlgorithm.id].result;
       const selectedTravelTime = results[selectedAlgorithm.id].travelTime;
 
@@ -333,43 +242,49 @@
         coordinates: selectedResult.path,
         algorithm: selectedAlgorithm.id,
         time: `${(selectedResult.time / 1000).toFixed(2)}s`,
-                                      travelTime: selectedTravelTime,
-                                      distance: `${selectedResult.distance.toFixed(1)}km`,
-                                      nodes: selectedResult.nodesVisited,
-                                      visitedNodes: selectedResult.visitedNodes,
-                                      edgesExplored: selectedResult.edgesExplored,
-                                      pathNodeCount: selectedResult.pathNodeCount,
+        travelTime: selectedTravelTime,
+        distance: `${selectedResult.distance.toFixed(1)}km`,
+        nodes: selectedResult.nodesVisited,
+        visitedNodes: selectedResult.visitedNodes,
+        edgesExplored: selectedResult.edgesExplored,
+        pathNodeCount: selectedResult.pathNodeCount,
       };
 
-      // Build comparisonResults with actual metrics for all algorithms
       const newComparisonResults: Record<string, ComparisonResult> = {
         dijkstra: {
           time: `${(results['dijkstra'].result.time / 1000).toFixed(2)}s`,
-                                      distance: `${results['dijkstra'].result.distance.toFixed(1)}km`,
-                                      nodes: results['dijkstra'].result.nodesVisited,
-                                      edgesExplored: results['dijkstra'].result.edgesExplored,
-                                      pathNodeCount: results['dijkstra'].result.pathNodeCount,
+          distance: `${results['dijkstra'].result.distance.toFixed(1)}km`,
+          nodes: results['dijkstra'].result.nodesVisited,
+          edgesExplored: results['dijkstra'].result.edgesExplored,
+          pathNodeCount: results['dijkstra'].result.pathNodeCount,
         },
         'a-star': {
           time: `${(results['a-star'].result.time / 1000).toFixed(2)}s`,
-                                      distance: `${results['a-star'].result.distance.toFixed(1)}km`,
-                                      nodes: results['a-star'].result.nodesVisited,
-                                      edgesExplored: results['a-star'].result.edgesExplored,
-                                      pathNodeCount: results['a-star'].result.pathNodeCount,
+          distance: `${results['a-star'].result.distance.toFixed(1)}km`,
+          nodes: results['a-star'].result.nodesVisited,
+          edgesExplored: results['a-star'].result.edgesExplored,
+          pathNodeCount: results['a-star'].result.pathNodeCount,
         },
         gbfs: {
           time: `${(results['gbfs'].result.time / 1000).toFixed(2)}s`,
-                                      distance: `${results['gbfs'].result.distance.toFixed(1)}km`,
-                                      nodes: results['gbfs'].result.nodesVisited,
-                                      edgesExplored: results['gbfs'].result.edgesExplored,
-                                      pathNodeCount: results['gbfs'].result.pathNodeCount,
+          distance: `${results['gbfs'].result.distance.toFixed(1)}km`,
+          nodes: results['gbfs'].result.nodesVisited,
+          edgesExplored: results['gbfs'].result.edgesExplored,
+          pathNodeCount: results['gbfs'].result.pathNodeCount,
         },
         'bellman-ford': {
           time: `${(results['bellman-ford'].result.time / 1000).toFixed(2)}s`,
-                                      distance: `${results['bellman-ford'].result.distance.toFixed(1)}km`,
-                                      nodes: results['bellman-ford'].result.nodesVisited,
-                                      edgesExplored: results['bellman-ford'].result.edgesExplored,
-                                      pathNodeCount: results['bellman-ford'].result.pathNodeCount,
+          distance: `${results['bellman-ford'].result.distance.toFixed(1)}km`,
+          nodes: results['bellman-ford'].result.nodesVisited,
+          edgesExplored: results['bellman-ford'].result.edgesExplored,
+          pathNodeCount: results['bellman-ford'].result.pathNodeCount,
+        },
+        'd-star-lite': {
+          time: `${(results['d-star-lite'].result.time / 1000).toFixed(2)}s`,
+          distance: `${results['d-star-lite'].result.distance.toFixed(1)}km`,
+          nodes: results['d-star-lite'].result.nodesVisited,
+          edgesExplored: results['d-star-lite'].result.edgesExplored,
+          pathNodeCount: results['d-star-lite'].result.pathNodeCount,
         },
       };
 
@@ -378,13 +293,11 @@
       setIsComputing(false);
 
       console.log('Final pathResult set:', pathResult);
->>>>>>> 9195342c
     } catch (error: any) {
       setErrorMsg(`Error computing path: ${error.message || 'Unknown error'}`);
-    } finally {
       setIsComputing(false);
     }
-  }, [graphVersion, startPoint, endPoint, selectedAlgorithm, blockedEdges, startEdge, endEdge, graph, blockedNodes]);
+  }, [selectedAlgorithm, startPoint, endPoint, startEdge, endEdge, graph]);
 
   const onAlgorithmSelect = useCallback((algorithm: Algorithm) => {
     setSelectedAlgorithm(algorithm);
@@ -395,20 +308,13 @@
     lastPathfindingInputs.current = null;
   }, []);
 
-<<<<<<< HEAD
   const onAlgorithmInfo = useCallback((algorithm: Algorithm) => {
     const descriptions: Record<string, string> = {
       dijkstra: "Dijkstra's algorithm guarantees the shortest path in a weighted graph but explores all possible nodes.",
       'a-star': 'A* uses heuristics to optimize pathfinding, making it faster than Dijkstra in many cases.',
       'd-star-lite': 'D* Lite is an optimized version of D*, efficient for dynamic path updates with changing edge costs.',
-=======
-  const onAlgorithmInfo = useCallback((algorithm: algorithm) => {
-    const descriptions: { [key: string]: string } = {
-      dijkstra: "Dijkstra's algorithm guarantees the shortest path in a weighted graph but explores more nodes than A*.",
-      'a-star': 'A* uses heuristics to optimize pathfinding, making it faster than Dijkstra in many cases.',
       gbfs: 'Greedy Best-First Search prioritizes nodes closest to the destination (by straight-line distance), often finding a path quickly but not necessarily the shortest.',
-                                      'bellman-ford': 'Bellman-Ford finds the shortest path and can handle negative weights, but is slower than Dijkstra.',
->>>>>>> 9195342c
+      'bellman-ford': 'Bellman-Ford finds the shortest path and can handle negative weights, but is slower than Dijkstra.',
     };
     Alert.alert(algorithm.name, descriptions[algorithm.id] || 'No description available.');
   }, []);
@@ -429,45 +335,6 @@
 
   return (
     <View style={styles.container}>
-<<<<<<< HEAD
-      <MapView
-        onMapLoaded={onMapLoaded}
-        onError={onError}
-        startPoint={startPoint}
-        endPoint={endPoint}
-        pathResult={pathResult}
-        onPointSelected={onPointSelected}
-        selectionMode={selectionMode}
-        onTapMap={onTapMap}
-        onGraphUpdate={onGraphUpdate}
-        onBlockEdge={onBlockEdge}
-        onBlockNode={onBlockNode}
-        isBlockingNode={isBlockingNode}
-      />
-      <ControlPanel
-        mapLoaded={mapLoaded}
-        selectedAlgorithm={selectedAlgorithm}
-        startPoint={startPoint}
-        endPoint={endPoint}
-        isComputing={isComputing}
-        comparisonResults={comparisonResults}
-        onAlgorithmSelect={onAlgorithmSelect}
-        onAlgorithmInfo={onAlgorithmInfo}
-        onSelectStartPoint={onSelectStartPoint}
-        onSelectEndPoint={onSelectEndPoint}
-        onStartPathfinding={fetchDirections}
-        onClearPoints={onClearPoints}
-        onSwapPoints={onSwapPoints}
-        selectionMode={selectionMode}
-        isBlockingNode={isBlockingNode}
-        onToggleBlockingMode={toggleBlockingMode}
-      />
-      <Button
-        title="Calculate Path"
-        onPress={fetchDirections}
-        disabled={!canCalculatePath}
-      />
-=======
     <MapView
     onMapLoaded={onMapLoaded}
     onError={onError}
@@ -500,7 +367,6 @@
     onSwapPoints={onSwapPoints}
     selectionMode={selectionMode}
     />
->>>>>>> 9195342c
     </View>
   );
 };
